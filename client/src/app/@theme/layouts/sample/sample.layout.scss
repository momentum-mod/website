--- conflicted
+++ resolved
@@ -43,10 +43,6 @@
     height: 100vh;
     z-index: -1;
     will-change: transform;
-<<<<<<< HEAD
-    //background: url('/assets/images/logoBG.png') no-repeat center;
-=======
->>>>>>> 7d5b6b35
     background-size: auto 100%;
   }
 
