--- conflicted
+++ resolved
@@ -193,15 +193,12 @@
       return m.favorites && m.favorites.length > 0;
   }
 
-<<<<<<< HEAD
   isSearchFiltered(): boolean {
     const {search, status, type} = this.lastSearch;
     return search !== null || (status !== null && status >= 0) || (type !== null && type >= 0);
   }
 
-=======
   isLastItemInLastPage(): boolean {
     return this.maps.length === 1 && this.currentPage * this.pageLimit >= this.mapCount && this.currentPage > 1;
   }
->>>>>>> fa5fbdc0
 }