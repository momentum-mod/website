--- conflicted
+++ resolved
@@ -50,10 +50,6 @@
                   color: '#fff',
                 },
               },
-<<<<<<< HEAD
-
-=======
->>>>>>> 754d5e98
             ],
             type: 'pie',
           },
