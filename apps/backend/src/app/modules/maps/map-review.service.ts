import {
  Inject,
  Injectable,
  NotFoundException,
<<<<<<< HEAD
  ForbiddenException
=======
  UnauthorizedException
>>>>>>> 1073e14f
} from '@nestjs/common';
import {
  CreateMapReviewDto,
  DtoFactory,
<<<<<<< HEAD
  DtoFactory,
=======
>>>>>>> 1073e14f
  MapReviewDto,
  MapReviewGetIdDto,
  MapReviewsGetQueryDto,
  PagedResponseDto
} from '@momentum/backend/dto';
<<<<<<< HEAD
import { MapStatusNew, Role, CombinedRoles } from '@momentum/constants';
=======
import { MapStatusNew, Role } from '@momentum/constants';
>>>>>>> 1073e14f
import { MapReview, Prisma, User } from '@prisma/client';
import { MapsService } from './maps.service';
import { EXTENDED_PRISMA_SERVICE } from '../database/db.constants';
import { ExtendedPrismaService } from '../database/prisma.extension';
import { expandToIncludes, undefinedIfEmpty } from '@momentum/util-fn';
import { Bitflags } from '@momentum/bitflags';

@Injectable()
export class MapReviewService {
  constructor(
    @Inject(EXTENDED_PRISMA_SERVICE) private readonly db: ExtendedPrismaService,
    private readonly mapsService: MapsService
  ) {}

  async getAllReviews(
    mapID: number,
    userID: number,
    query: MapReviewsGetQueryDto
  ): Promise<PagedResponseDto<MapReviewDto>> {
    await this.mapsService.getMapAndCheckReadAccess(mapID, userID);

    const include: Prisma.MapReviewInclude =
      expandToIncludes(query.expand, {
        mappings: [{ expand: 'map', model: 'mmap' }]
      }) ?? {};

    // If we're filtering by officiality we need to know user roles
    const hasRoleFiltering = query.official !== undefined;
    if (hasRoleFiltering) {
      include['reviewer'] = true;
    }

    const dbResponse: (MapReview & { reviewer?: User })[] =
      await this.db.mapReview.findMany({
        where: { mapID },
        include: undefinedIfEmpty(include)
      });

    // Filter by official/unofficial if exists on query
    const filteredResponse = hasRoleFiltering
      ? dbResponse.filter((x) => {
          const hasOfficialRole = [
            Role.ADMIN,
            Role.MODERATOR,
            Role.REVIEWER
          ].includes(x.reviewer.roles);
          return query.official ? hasOfficialRole : !hasOfficialRole;
        })
      : dbResponse;

    // We can't do bitwise WHEREs with Prisma, so do the pagination in JS for
    // now. DB response is unlikely to be enormous, and endpoint isn't heavily
    // used, so tolerable for now. Could write raw if needed in the future.
    const totalCount = filteredResponse.length;
    const paginatedResponse = filteredResponse.slice(
      query.skip,
      query.skip + query.take
    );

    // We needed the 'reviewer' include for the official/unofficial reviews
    // filtering logic above, but it might not have been requested in the
    // original query - delete if that's the case
    if (hasRoleFiltering && !query.expand?.includes('reviewer'))
      for (const review of filteredResponse) delete review.reviewer;

    return new PagedResponseDto(MapReviewDto, [paginatedResponse, totalCount]);
  }

  async createReview(
    userID: number,
    mapID: number,
    body: CreateMapReviewDto
  ): Promise<MapReviewDto> {
    // get map and check if it exists
    const map = await this.db.mMap.findUnique({ where: { id: mapID } });

    if (!map) throw new NotFoundException('Map not found');

    // get user to check if he has write permission
    const user = await this.db.user.findUnique({ where: { id: userID } });

    // check if review can be created
    if (
      [
        MapStatusNew.APPROVED,
        MapStatusNew.DISABLED,
        MapStatusNew.REJECTED
      ].includes(map.status)
    )
<<<<<<< HEAD
      throw new ForbiddenException(
=======
      throw new UnauthorizedException(
>>>>>>> 1073e14f
        'User cannot create a review for the given map'
      );

    const dbResponse = await this.db.mapReview.create({
      data: {
        reviewer: { connect: { id: userID } },
        mmap: { connect: { id: map.id } },
        mainText: body.mainText
      }
    });

    return DtoFactory(MapReviewDto, dbResponse);
  }
<<<<<<< HEAD

  async getReview(
    mapID: number,
    reviewID: number,
    userID: number,
    query: MapReviewGetIdDto
  ): Promise<MapReviewDto> {
    await this.mapsService.getMapAndCheckReadAccess(mapID, userID);

    const review = await this.db.mapReview.findFirst({
      where: { id: reviewID, mapID },
      include: expandToIncludes(query.expand, {
        mappings: [{ expand: 'map', model: 'mmap' }]
      })
    });

    if (!review) throw new NotFoundException('Review not found');

    return DtoFactory(MapReviewDto, review);
  }

  async deleteReview(
    mapID: number,
    reviewID: number,
    userID: number
  ): Promise<void> {
    await this.mapsService.getMapAndCheckReadAccess(mapID, userID);
    const user = await this.db.user.findUnique({ where: { id: userID } });

    const review = await this.db.mapReview.findFirst({
      where: { id: reviewID, mapID }
    });

    if (!review) throw new NotFoundException('Review not found');

    if (
      review.reviewerID === userID ||
      Bitflags.has(user.roles, CombinedRoles.MOD_OR_ADMIN)
    ) {
      await this.db.mapReview.delete({ where: { id: reviewID } });
    } else {
      throw new ForbiddenException('User is not the submitter of this review');
    }
  }
=======
>>>>>>> 1073e14f
}<|MERGE_RESOLUTION|>--- conflicted
+++ resolved
@@ -2,29 +2,17 @@
   Inject,
   Injectable,
   NotFoundException,
-<<<<<<< HEAD
   ForbiddenException
-=======
-  UnauthorizedException
->>>>>>> 1073e14f
 } from '@nestjs/common';
 import {
   CreateMapReviewDto,
   DtoFactory,
-<<<<<<< HEAD
-  DtoFactory,
-=======
->>>>>>> 1073e14f
   MapReviewDto,
   MapReviewGetIdDto,
   MapReviewsGetQueryDto,
   PagedResponseDto
 } from '@momentum/backend/dto';
-<<<<<<< HEAD
 import { MapStatusNew, Role, CombinedRoles } from '@momentum/constants';
-=======
-import { MapStatusNew, Role } from '@momentum/constants';
->>>>>>> 1073e14f
 import { MapReview, Prisma, User } from '@prisma/client';
 import { MapsService } from './maps.service';
 import { EXTENDED_PRISMA_SERVICE } from '../database/db.constants';
@@ -114,11 +102,7 @@
         MapStatusNew.REJECTED
       ].includes(map.status)
     )
-<<<<<<< HEAD
       throw new ForbiddenException(
-=======
-      throw new UnauthorizedException(
->>>>>>> 1073e14f
         'User cannot create a review for the given map'
       );
 
@@ -132,7 +116,6 @@
 
     return DtoFactory(MapReviewDto, dbResponse);
   }
-<<<<<<< HEAD
 
   async getReview(
     mapID: number,
@@ -177,6 +160,4 @@
       throw new ForbiddenException('User is not the submitter of this review');
     }
   }
-=======
->>>>>>> 1073e14f
 }